--- conflicted
+++ resolved
@@ -41,11 +41,8 @@
         public string? Name { get; set; }
 
         public Option<string> DefaultValue { get; set; } = Option.None<string>();
-<<<<<<< HEAD
-
-=======
         public Option<string> Summary { get; set; } = Option.None<string>();
->>>>>>> 0cc28881
+        
         public Option<string?> Getter { get; set; } = Option.Some<string?>(null);
 
         public Option<string?> Setter { get; set; } = Option.Some<string?>(null);
@@ -84,11 +81,7 @@
         public Option<string> InheritedClass { get; set; } = Option.None<string>();
 
         public List<string> ImplementedInterfaces { get; } = new List<string>();
-<<<<<<< HEAD
-
-=======
         public Option<string> Summary { get; set; } = Option.None<string>();
->>>>>>> 0cc28881
         public List<Field> Fields { get; } = new List<Field>();
 
         public List<Property> Properties { get; } = new List<Property>();
@@ -110,13 +103,8 @@
     internal class EnumerationMember
     {
         public string? Name { get; set; }
-<<<<<<< HEAD
-
-        public Option<int> Value { get; set; } = Option.None<int>();
-=======
         public Option<int> Value { get; set; } = Option.None<int>();
         public Option<string> Summary { get; set; } = Option.None<string>();
->>>>>>> 0cc28881
     }
 
     internal class Enumeration
